const express = require('express');
const cors = require('cors');
const helmet = require('helmet');
const rateLimit = require('express-rate-limit');
const { google } = require('googleapis');
require('dotenv').config();

const app = express();
const PORT = process.env.PORT || 3000;

// ===== MIDDLEWARES =====
app.use(helmet());
app.use(cors({
  origin: process.env.ALLOWED_ORIGINS?.split(',') || '/*',
  methods: ['GET', 'POST'],
  credentials: true
}));

app.use(express.json());
app.use(express.urlencoded({ extended: true }));

// Rate limiting
const limiter = rateLimit({
  windowMs: 15 * 60 * 1000, // 15 minutos
  max: 100, // máximo 100 requests per window per IP
  message: {
    error: 'Demasiadas solicitudes desde esta IP. Inténtalo más tarde.'
  }
});
app.use(limiter);

// ===== CONFIGURACIÓN GOOGLE SHEETS =====
const SCOPES = ['https://www.googleapis.com/auth/spreadsheets.readonly'];
const SHEET_ID = '1xJ65-Z8cpoWzgBW3wcXTinKTAvh-L4zUmesouoAaVRA';
const SHEET_NAME = 'Productos participantes';

// Configurar autenticación con Service Account
async function getGoogleSheetsClient() {
  try {
    const auth = new google.auth.GoogleAuth({ 
      credentials: {
        type: process.env.GOOGLE_TYPE,
        project_id: process.env.GOOGLE_PROJECT_ID,
        private_key_id: process.env.GOOGLE_PRIVATE_KEY_ID,
        private_key: process.env.GOOGLE_PRIVATE_KEY.replace(/\\n/g, '\n'), // ← Esto es CRÍTICO
        client_email: process.env.GOOGLE_CLIENT_EMAIL,
        client_id: process.env.GOOGLE_CLIENT_ID,
<<<<<<< HEAD
        auth_uri: process.env.GOOGLE_AUTH_URI,
        token_uri: process.env.GOOGLE_TOKEN_URI,
        auth_provider_x509_cert_url: process.env.GOOGLE_AUTH_PROVIDER_X509_CERT_URL,
        client_x509_cert_url: process.env.GOOGLE_CLIENT_X509_CERT_URL,
        universe_domain: process.env.GOOGLE_UNIVERSE_DOMAIN
=======
        redirect_uris: [process.env.GOOGLE_REDIRECT_URI],
        refresh_token: process.env.GOOGLE_REFRESH_TOKEN,
        
        type: process.env.GOOGLE_ACCOUNT_TYPE,
        project_id: process.env.GOOGLE_PROJECT_ID,
        private_key_id: process.env.GOOGLE_PRIVATE_KEY_ID,
        private_key: process.env.GOOGLE_CLIENT_SECRET,
        auth_uri: process.env.GOOGLE_AUTH_URI,
        token_uri: process.env.GOOGLE_TOKEN_URI,
        auth_provider_x509_cert_url: process.env.GOOGLE_AUTH_PROVIDER,
        client_x509_cert_url: process.env.GOOGLE_CLIENT_CERT_URL,
        universe_domain: process.env.GOOGLE_UNIVERSE_DOMAIN,
>>>>>>> a96de181
      },
      scopes: SCOPES,
    });

    return google.sheets({ version: 'v4', auth });
  } catch (error) {
    console.error('Error configurando Google Sheets client:', error);
    throw error;
  }
}

// ===== FUNCIONES AUXILIARES =====
function procesarProductos(rawData) {
  if (!rawData || rawData.length <= 1) {
    return [];
  }

  // Omitir headers (primera fila)
  const rows = rawData.slice(1);
  
  return rows.map(row => {
    const [nombreProducto, vigencia, compraMinima, imagen] = row;
    
    // Saltar filas vacías
    if (!nombreProducto || nombreProducto.toString().trim() === '') {
      return null;
    }
    
    // Extraer fechas de vigencia
    let fechaInicio = '';
    let fechaFin = '';
    
    if (vigencia) {
      const vigenciaStr = vigencia.toString();
      const fechaMatch = vigenciaStr.match(/del\s+(\d{2}\/\d{2}\/\d{4})\s+al\s+(\d{2}\/\d{2}\/\d{4})/i);
      if (fechaMatch) {
        fechaInicio = fechaMatch[1];
        fechaFin = fechaMatch[2];
      }
    }
    
    return {
      nombre: nombreProducto.toString().trim(),
      vigenciaCompleta: vigencia ? vigencia.toString() : '',
      fechaInicio: fechaInicio,
      fechaFin: fechaFin,
      compraMinima: compraMinima ? compraMinima.toString() : '',
      imagen: imagen ? imagen.toString().trim() : '',
      // Metadatos adicionales
      id: generateProductId(nombreProducto.toString()),
      fechaActualizacion: new Date().toISOString()
    };
  }).filter(producto => producto !== null);
}

function generateProductId(nombre) {
  return nombre.toLowerCase()
    .replace(/[^a-z0-9\s]/g, '')
    .replace(/\s+/g, '-')
    .substring(0, 50);
}

function validateProducto(producto) {
  const errors = [];
  
  if (!producto.nombre) errors.push('Nombre requerido');
  if (!producto.imagen) errors.push('Imagen requerida');
  if (!producto.compraMinima) errors.push('Compra mínima requerida');
  
  return {
    isValid: errors.length === 0,
    errors
  };
}

// ===== RUTAS =====

// Health check
app.get('/health', (req, res) => {
  res.json({
    status: 'OK',
    timestamp: new Date().toISOString(),
    uptime: process.uptime(),
    version: '1.0.0'
  });
});

// Ruta principal para obtener productos
app.get('/api/productos', async (req, res) => {
  try {
    console.log('📝 Solicitando productos desde Google Sheets...');
    
    const sheets = await getGoogleSheetsClient();
    
    // Obtener datos del sheet
    const response = await sheets.spreadsheets.values.get({
      spreadsheetId: SHEET_ID,
      range: `${SHEET_NAME}!A:D`, // Columnas A-D (nombre, vigencia, compra minima, imagen)
    });
    
    const rawData = response.data.values;
    console.log(`📊 Datos obtenidos: ${rawData ? rawData.length : 0} filas`);
    
    if (!rawData) {
      return res.status(404).json({
        success: false,
        error: 'No se encontraron datos en el sheet',
        productos: [],
        total: 0
      });
    }
    
    // Procesar productos
    const productos = procesarProductos(rawData);
    console.log(`✅ Productos procesados: ${productos.length}`);
    
    // Validar productos (opcional - loggar warnings)
    const productosInvalidos = productos.filter(p => !validateProducto(p).isValid);
    if (productosInvalidos.length > 0) {
      console.warn(`⚠️ ${productosInvalidos.length} productos con datos incompletos`);
    }
    
    // Respuesta exitosa
    res.json({
      success: true,
      productos: productos,
      total: productos.length,
      metadata: {
        timestamp: new Date().toISOString(),
        sheetId: SHEET_ID,
        sheetName: SHEET_NAME,
        productosValidos: productos.filter(p => validateProducto(p).isValid).length,
        productosInvalidos: productosInvalidos.length
      }
    });
    
  } catch (error) {
    console.error('❌ Error obteniendo productos:', error);
    
    res.status(500).json({
      success: false,
      error: 'Error interno del servidor',
      message: process.env.NODE_ENV === 'development' ? error.message : undefined,
      productos: [],
      total: 0
    });
  }
});

// Ruta para obtener un producto específico por ID
app.get('/api/productos/:id', async (req, res) => {
  try {
    const { id } = req.params;
    
    const sheets = await getGoogleSheetsClient();
    const response = await sheets.spreadsheets.values.get({
      spreadsheetId: SHEET_ID,
      range: `${SHEET_NAME}!A:D`,
    });
    
    const productos = procesarProductos(response.data.values);
    const producto = productos.find(p => p.id === id);
    
    if (!producto) {
      return res.status(404).json({
        success: false,
        error: 'Producto no encontrado'
      });
    }
    
    res.json({
      success: true,
      producto: producto
    });
    
  } catch (error) {
    console.error('Error obteniendo producto:', error);
    res.status(500).json({
      success: false,
      error: 'Error interno del servidor'
    });
  }
});

// Ruta para estadísticas
app.get('/api/stats', async (req, res) => {
  try {
    const sheets = await getGoogleSheetsClient();
    const response = await sheets.spreadsheets.values.get({
      spreadsheetId: SHEET_ID,
      range: `${SHEET_NAME}!A:D`,
    });
    
    const productos = procesarProductos(response.data.values);
    
    res.json({
      success: true,
      stats: {
        totalProductos: productos.length,
        productosActivos: productos.length, // Todos están activos por defecto
        ultimaActualizacion: new Date().toISOString(),
        categorias: {
          // Puedes agregar lógica para categorizar productos
          conImagen: productos.filter(p => p.imagen).length,
          sinImagen: productos.filter(p => !p.imagen).length,
          conVigencia: productos.filter(p => p.vigenciaCompleta).length
        }
      }
    });
    
  } catch (error) {
    console.error('Error obteniendo estadísticas:', error);
    res.status(500).json({
      success: false,
      error: 'Error interno del servidor'
    });
  }
});

// Middleware para rutas no encontradas
// app.use('/*', (req, res) => {
//   res.status(404).json({
//     success: false,
//     error: 'Ruta no encontrada',
//     availableEndpoints: [
//       'GET /health',
//       'POST /api/productos',
//       'GET /api/productos/:id',
//       'GET /api/stats'
//     ]
//   });
// });

// Middleware para manejo de errores globales
app.use((error, req, res, next) => {
  console.error('Error no manejado:', error);
  res.status(500).json({
    success: false,
    error: 'Error interno del servidor'
  });
});

// ===== INICIAR SERVIDOR =====
app.listen(PORT, () => {
  console.log(`🚀 Servidor Super Rifas ejecutándose en puerto ${PORT}`);
  console.log(`📊 Google Sheets ID: ${SHEET_ID}`);
  console.log(`📋 Hoja: ${SHEET_NAME}`);
  console.log(`🌍 Modo: ${process.env.NODE_ENV || 'development'}`);
});

// Graceful shutdown
process.on('SIGTERM', () => {
  console.log('🛑 Recibida señal SIGTERM, cerrando servidor...');
  process.exit(0);
});

process.on('SIGINT', () => {
  console.log('🛑 Recibida señal SIGINT, cerrando servidor...');
  process.exit(0);
});<|MERGE_RESOLUTION|>--- conflicted
+++ resolved
@@ -11,9 +11,9 @@
 // ===== MIDDLEWARES =====
 app.use(helmet());
 app.use(cors({
-  origin: process.env.ALLOWED_ORIGINS?.split(',') || '/*',
-  methods: ['GET', 'POST'],
-  credentials: true
+  origin: '*',
+  methods: ['GET'],
+  credentials: false
 }));
 
 app.use(express.json());
@@ -45,26 +45,11 @@
         private_key: process.env.GOOGLE_PRIVATE_KEY.replace(/\\n/g, '\n'), // ← Esto es CRÍTICO
         client_email: process.env.GOOGLE_CLIENT_EMAIL,
         client_id: process.env.GOOGLE_CLIENT_ID,
-<<<<<<< HEAD
         auth_uri: process.env.GOOGLE_AUTH_URI,
         token_uri: process.env.GOOGLE_TOKEN_URI,
         auth_provider_x509_cert_url: process.env.GOOGLE_AUTH_PROVIDER_X509_CERT_URL,
         client_x509_cert_url: process.env.GOOGLE_CLIENT_X509_CERT_URL,
         universe_domain: process.env.GOOGLE_UNIVERSE_DOMAIN
-=======
-        redirect_uris: [process.env.GOOGLE_REDIRECT_URI],
-        refresh_token: process.env.GOOGLE_REFRESH_TOKEN,
-        
-        type: process.env.GOOGLE_ACCOUNT_TYPE,
-        project_id: process.env.GOOGLE_PROJECT_ID,
-        private_key_id: process.env.GOOGLE_PRIVATE_KEY_ID,
-        private_key: process.env.GOOGLE_CLIENT_SECRET,
-        auth_uri: process.env.GOOGLE_AUTH_URI,
-        token_uri: process.env.GOOGLE_TOKEN_URI,
-        auth_provider_x509_cert_url: process.env.GOOGLE_AUTH_PROVIDER,
-        client_x509_cert_url: process.env.GOOGLE_CLIENT_CERT_URL,
-        universe_domain: process.env.GOOGLE_UNIVERSE_DOMAIN,
->>>>>>> a96de181
       },
       scopes: SCOPES,
     });
